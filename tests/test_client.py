# -*- coding: utf-8 -*-
<<<<<<< HEAD
=======
from threading import Thread
from time import sleep
from typing import Any
>>>>>>> 6a4e55fc
from unittest import TestCase
from uuid import uuid4

from grpc import RpcError, StatusCode
from grpc._channel import _MultiThreadedRendezvous, _RPCState
from grpc._cython.cygrpc import IntegratedCall

from esdbclient.client import EsdbClient
from esdbclient.esdbapi import handle_rpc_error
from esdbclient.events import NewEvent
from esdbclient.exceptions import (
    DeadlineExceeded,
    ExpectedPositionError,
    GrpcError,
    ServiceUnavailable,
    StreamNotFound,
)


class FakeRpcError(_MultiThreadedRendezvous):
    def __init__(self, status_code: StatusCode) -> None:
        super().__init__(
            state=_RPCState(
                due=set(),
                initial_metadata="",
                trailing_metadata="",
                code=status_code,
                details="",
            ),
            call=IntegratedCall(None, None),
            response_deserializer=lambda x: x,
            deadline=None,
        )


class FakeDeadlineExceededRpcError(FakeRpcError):
    def __init__(self) -> None:
        super().__init__(status_code=StatusCode.DEADLINE_EXCEEDED)


class FakeUnavailableRpcError(FakeRpcError):
    def __init__(self) -> None:
        super().__init__(status_code=StatusCode.UNAVAILABLE)


class FakeUnknownRpcError(FakeRpcError):
    def __init__(self) -> None:
        super().__init__(status_code=StatusCode.UNKNOWN)


class TestEsdbClient(TestCase):
    def test_service_unavailable_exception(self) -> None:
        esdb_client = EsdbClient("localhost:2222")

        with self.assertRaises(ServiceUnavailable) as cm:
            list(esdb_client.read_stream_events(str(uuid4())))
        self.assertIn(
<<<<<<< HEAD
            "failed to connect to all addresses", cm.exception.args[0].details()
=======
            "failed to connect to all addresses",
            cm.exception.args[0].details()
>>>>>>> 6a4e55fc
        )

        with self.assertRaises(ServiceUnavailable) as cm:
            esdb_client.append_events(str(uuid4()), expected_position=None, events=[])
        self.assertIn(
<<<<<<< HEAD
            "failed to connect to all addresses", cm.exception.args[0].details()
=======
            "failed to connect to all addresses",
            cm.exception.args[0].details()
>>>>>>> 6a4e55fc
        )

    def test_handle_deadline_exceeded_error(self) -> None:
        with self.assertRaises(GrpcError) as cm:
            raise handle_rpc_error(FakeDeadlineExceededRpcError()) from None
        self.assertEqual(cm.exception.__class__, DeadlineExceeded)

    def test_handle_unavailable_error(self) -> None:
        with self.assertRaises(GrpcError) as cm:
            raise handle_rpc_error(FakeUnavailableRpcError()) from None
        self.assertEqual(cm.exception.__class__, ServiceUnavailable)

    def test_handle_other_call_error(self) -> None:
        with self.assertRaises(GrpcError) as cm:
            raise handle_rpc_error(FakeUnknownRpcError()) from None
        self.assertEqual(cm.exception.__class__, GrpcError)

    def test_handle_non_call_rpc_error(self) -> None:
        # Check non-Call errors are handled.
        class MyRpcError(RpcError):
            pass

        msg = "some non-Call error"
        with self.assertRaises(GrpcError) as cm:
            raise handle_rpc_error(MyRpcError(msg)) from None
        self.assertEqual(cm.exception.__class__, GrpcError)
        self.assertIsInstance(cm.exception.args[0], MyRpcError)

    def test_stream_not_found_exception(self) -> None:
        esdb_client = EsdbClient("localhost:2113")
        stream_name = str(uuid4())

        with self.assertRaises(StreamNotFound):
            list(esdb_client.read_stream_events(stream_name))

        with self.assertRaises(StreamNotFound):
            list(esdb_client.read_stream_events(stream_name, backwards=True))

        with self.assertRaises(StreamNotFound):
            list(esdb_client.read_stream_events(stream_name, position=1))

        with self.assertRaises(StreamNotFound):
            list(
                esdb_client.read_stream_events(stream_name, position=1, backwards=True)
            )

        with self.assertRaises(StreamNotFound):
            list(esdb_client.read_stream_events(stream_name, limit=10))

        with self.assertRaises(StreamNotFound):
            list(esdb_client.read_stream_events(stream_name, backwards=True, limit=10))

        with self.assertRaises(StreamNotFound):
            list(esdb_client.read_stream_events(stream_name, position=1, limit=10))

        with self.assertRaises(StreamNotFound):
            list(
                esdb_client.read_stream_events(
                    stream_name, position=1, backwards=True, limit=10
                )
            )

    def test_stream_append_and_read_without_occ(self) -> None:
        client = EsdbClient("localhost:2113")
        stream_name = str(uuid4())

        event1 = NewEvent(type="Snapshot", data=b"{}", metadata=b"{}")

        # Append new event.
        client.append_events(stream_name, expected_position=-1, events=[event1])
        events = list(client.read_stream_events(stream_name, backwards=True, limit=1))
        self.assertEqual(len(events), 1)
        self.assertEqual(events[0].type, "Snapshot")

    def test_stream_append_and_read_with_occ(self) -> None:
        client = EsdbClient("localhost:2113")
        stream_name = str(uuid4())

        # Check stream not found.
        with self.assertRaises(StreamNotFound):
            list(client.read_stream_events(stream_name))

        # Check stream position is None.
        self.assertEqual(client.get_stream_position(stream_name), None)

        # Check get error when attempting to append empty list to position 1.
        with self.assertRaises(ExpectedPositionError) as cm:
            client.append_events(stream_name, expected_position=1, events=[])
        self.assertEqual(cm.exception.args[0], f"Stream '{stream_name}' does not exist")

        # Append empty list of events.
        commit_position1 = client.append_events(
            stream_name, expected_position=None, events=[]
        )
        self.assertIsInstance(commit_position1, int)

        # Check stream still not found.
        with self.assertRaises(StreamNotFound):
            list(client.read_stream_events(stream_name))

        # Check stream position is None.
        self.assertEqual(client.get_stream_position(stream_name), None)

        # Check get error when attempting to append new event to position 1.
        event1 = NewEvent(type="OrderCreated", data=b"{}", metadata=b"{}")
        with self.assertRaises(ExpectedPositionError) as cm:
            client.append_events(stream_name, expected_position=1, events=[event1])
        self.assertEqual(cm.exception.args[0], f"Stream '{stream_name}' does not exist")

        # Append new event.
        commit_position2 = client.append_events(
            stream_name, expected_position=None, events=[event1]
        )

        # Todo: Why isn't this +1?
        # self.assertEqual(commit_position2 - commit_position1, 1)
        self.assertEqual(commit_position2 - commit_position1, 126)

        # Check stream position is 0.
        self.assertEqual(client.get_stream_position(stream_name), 0)

        # Read the stream forwards from the start (expect one event).
        events = list(client.read_stream_events(stream_name))
        self.assertEqual(len(events), 1)
        self.assertEqual(events[0].type, "OrderCreated")

        # Check we can't append another new event at initial position.
        event2 = NewEvent(type="OrderUpdated", data=b"{}", metadata=b"{}")
        with self.assertRaises(ExpectedPositionError) as cm:
            client.append_events(stream_name, expected_position=None, events=[event2])
        self.assertEqual(cm.exception.args[0], "Current position is 0")

        # Append another event.
        commit_position3 = client.append_events(
            stream_name, expected_position=0, events=[event2]
        )

        # Check stream position is 1.
        self.assertEqual(client.get_stream_position(stream_name), 1)

        # NB: Why isn't this +1? because it's "disk position" :-|
        # self.assertEqual(commit_position3 - commit_position2, 1)
        self.assertEqual(commit_position3 - commit_position2, 142)

        # Read the stream (expect two events in 'forwards' order).
        events = list(client.read_stream_events(stream_name))
        self.assertEqual(len(events), 2)
        self.assertEqual(events[0].type, "OrderCreated")
        self.assertEqual(events[1].type, "OrderUpdated")

        # Read the stream backwards from the end.
        events = list(client.read_stream_events(stream_name, backwards=True))
        self.assertEqual(len(events), 2)
        self.assertEqual(events[1].type, "OrderCreated")
        self.assertEqual(events[0].type, "OrderUpdated")

        # Read the stream forwards from position 1.
        events = list(client.read_stream_events(stream_name, position=1))
        self.assertEqual(len(events), 1)
        self.assertEqual(events[0].type, "OrderUpdated")

        # Read the stream backwards from position 0.
        events = list(
            client.read_stream_events(stream_name, position=0, backwards=True)
        )
        self.assertEqual(len(events), 1)
        self.assertEqual(events[0].type, "OrderCreated")

        # Read the stream forwards from start with limit.
        events = list(client.read_stream_events(stream_name, limit=1))
        self.assertEqual(len(events), 1)
        self.assertEqual(events[0].type, "OrderCreated")

        # Read the stream backwards from end with limit.
        events = list(client.read_stream_events(stream_name, backwards=True, limit=1))
        self.assertEqual(len(events), 1)
        self.assertEqual(events[0].type, "OrderUpdated")

        # Check we can't append another new event at second position.
        event3 = NewEvent(type="OrderDeleted", data=b"{}", metadata=b"{}")
        with self.assertRaises(ExpectedPositionError) as cm:
            client.append_events(stream_name, expected_position=0, events=[event3])
        self.assertEqual(cm.exception.args[0], "Current position is 1")

        # Append another new event.
        commit_position4 = client.append_events(
            stream_name, expected_position=1, events=[event3]
        )

        # Check stream position is 2.
        self.assertEqual(client.get_stream_position(stream_name), 2)

        # NB: Why isn't this +1? because it's "disk position" :-|
        # self.assertEqual(commit_position4 - commit_position3, 1)
        self.assertEqual(commit_position4 - commit_position3, 142)

        # Read the stream forwards from start (expect three events).
        events = list(client.read_stream_events(stream_name))
        self.assertEqual(len(events), 3)
        self.assertEqual(events[0].type, "OrderCreated")
        self.assertEqual(events[1].type, "OrderUpdated")
        self.assertEqual(events[2].type, "OrderDeleted")

        # Read the stream backwards from end (expect three events).
        events = list(client.read_stream_events(stream_name, backwards=True))
        self.assertEqual(len(events), 3)
        self.assertEqual(events[2].type, "OrderCreated")
        self.assertEqual(events[1].type, "OrderUpdated")
        self.assertEqual(events[0].type, "OrderDeleted")

        # Read the stream forwards from position with limit.
        events = list(client.read_stream_events(stream_name, position=1, limit=1))
        self.assertEqual(len(events), 1)
        self.assertEqual(events[0].type, "OrderUpdated")

        # Read the stream backwards from position withm limit.
        events = list(
            client.read_stream_events(stream_name, position=1, backwards=True, limit=1)
        )
        self.assertEqual(len(events), 1)
        self.assertEqual(events[0].type, "OrderUpdated")

    def test_timeout_stream_append_and_read(self) -> None:
        client = EsdbClient("localhost:2113")

        # Append three events.
        stream_name1 = str(uuid4())
        event1 = NewEvent(
            type="OrderCreated",
            data=b"{}",
            metadata=b"{}",
        )
        event2 = NewEvent(
            type="OrderUpdated",
            data=b"{}",
            metadata=b"{}",
        )
        event3 = NewEvent(
            type="OrderDeleted",
            data=b"{}",
            metadata=b"{}",
        )
        client.append_events(
            stream_name=stream_name1,
            expected_position=None,
            events=[event1, event2],
        )

        # Timeout appending new event.
        with self.assertRaises(DeadlineExceeded):
            client.append_events(
                stream_name1, expected_position=1, events=[event3], timeout=0
            )

        # Timeout reading stream.
        with self.assertRaises(DeadlineExceeded):
            list(client.read_stream_events(stream_name1, timeout=0))

    def test_read_all_events(self) -> None:
        esdb_client = EsdbClient("localhost:2113")

        num_old_events = len(list(esdb_client.read_all_events()))

        event1 = NewEvent(type="OrderCreated", data=b"{}", metadata=b"{}")
        event2 = NewEvent(type="OrderUpdated", data=b"{}", metadata=b"{}")
        event3 = NewEvent(type="OrderDeleted", data=b"{}", metadata=b"{}")

        # Append new events.
        stream_name1 = str(uuid4())
        commit_position1 = esdb_client.append_events(
            stream_name1, expected_position=None, events=[event1, event2, event3]
        )

        stream_name2 = str(uuid4())
        commit_position2 = esdb_client.append_events(
            stream_name2, expected_position=None, events=[event1, event2, event3]
        )

        # Check we can read forwards from the start.
        events = list(esdb_client.read_all_events())
        self.assertEqual(len(events) - num_old_events, 6)
        self.assertEqual(events[-1].stream_name, stream_name2)
        self.assertEqual(events[-1].type, "OrderDeleted")
        self.assertEqual(events[-2].stream_name, stream_name2)
        self.assertEqual(events[-2].type, "OrderUpdated")
        self.assertEqual(events[-3].stream_name, stream_name2)
        self.assertEqual(events[-3].type, "OrderCreated")
        self.assertEqual(events[-4].stream_name, stream_name1)
        self.assertEqual(events[-4].type, "OrderDeleted")

        # Check we can read backwards from the end.
        events = list(esdb_client.read_all_events(backwards=True))
        self.assertEqual(len(events) - num_old_events, 6)
        self.assertEqual(events[0].stream_name, stream_name2)
        self.assertEqual(events[0].type, "OrderDeleted")
        self.assertEqual(events[1].stream_name, stream_name2)
        self.assertEqual(events[1].type, "OrderUpdated")
        self.assertEqual(events[2].stream_name, stream_name2)
        self.assertEqual(events[2].type, "OrderCreated")
        self.assertEqual(events[3].stream_name, stream_name1)
        self.assertEqual(events[3].type, "OrderDeleted")

        # Check we can read forwards from commit position 1.
        events = list(esdb_client.read_all_events(position=commit_position1))
        self.assertEqual(len(events), 4)
        self.assertEqual(events[0].stream_name, stream_name1)
        self.assertEqual(events[0].type, "OrderDeleted")
        self.assertEqual(events[1].stream_name, stream_name2)
        self.assertEqual(events[1].type, "OrderCreated")
        self.assertEqual(events[2].stream_name, stream_name2)
        self.assertEqual(events[2].type, "OrderUpdated")
        self.assertEqual(events[3].stream_name, stream_name2)
        self.assertEqual(events[3].type, "OrderDeleted")

        # Check we can read forwards from commit position 2.
        events = list(esdb_client.read_all_events(position=commit_position2))
        self.assertEqual(len(events), 1)
        self.assertEqual(events[0].stream_name, stream_name2)
        self.assertEqual(events[0].type, "OrderDeleted")

        # Check we can read backwards from commit position 1.
        # NB backwards here doesn't include event at commit position, otherwise
        # first event would an OrderDeleted event, and we get an OrderUpdated.
        events = list(
            esdb_client.read_all_events(position=commit_position1, backwards=True)
        )
        self.assertEqual(len(events) - num_old_events, 2)
        self.assertEqual(events[0].stream_name, stream_name1)
        self.assertEqual(events[0].type, "OrderUpdated")
        self.assertEqual(events[1].stream_name, stream_name1)
        self.assertEqual(events[1].type, "OrderCreated")

        # Check we can read backwards from commit position 2.
        # NB backwards here doesn't include event at commit position.
        events = list(
            esdb_client.read_all_events(position=commit_position2, backwards=True)
        )
        self.assertEqual(len(events) - num_old_events, 5)
        self.assertEqual(events[0].stream_name, stream_name2)
        self.assertEqual(events[0].type, "OrderUpdated")
        self.assertEqual(events[1].stream_name, stream_name2)
        self.assertEqual(events[1].type, "OrderCreated")
        self.assertEqual(events[2].stream_name, stream_name1)
        self.assertEqual(events[2].type, "OrderDeleted")

        # Check we can read forwards from the start with limit.
        events = list(esdb_client.read_all_events(limit=3))
        self.assertEqual(len(events), 3)

        # Check we can read backwards from the end with limit.
        events = list(esdb_client.read_all_events(backwards=True, limit=3))
        self.assertEqual(len(events), 3)
        self.assertEqual(events[0].stream_name, stream_name2)
        self.assertEqual(events[0].type, "OrderDeleted")
        self.assertEqual(events[1].stream_name, stream_name2)
        self.assertEqual(events[1].type, "OrderUpdated")
        self.assertEqual(events[2].stream_name, stream_name2)
        self.assertEqual(events[2].type, "OrderCreated")

        # Check we can read forwards from commit position 1 with limit.
        events = list(esdb_client.read_all_events(position=commit_position1, limit=3))
        self.assertEqual(len(events), 3)
        self.assertEqual(events[0].stream_name, stream_name1)
        self.assertEqual(events[0].type, "OrderDeleted")
        self.assertEqual(events[1].stream_name, stream_name2)
        self.assertEqual(events[1].type, "OrderCreated")
        self.assertEqual(events[2].stream_name, stream_name2)
        self.assertEqual(events[2].type, "OrderUpdated")

        # Check we can read backwards from commit position 2 with limit.
        events = list(
            esdb_client.read_all_events(
                position=commit_position2, backwards=True, limit=3
            )
        )
        self.assertEqual(len(events), 3)
        self.assertEqual(events[0].stream_name, stream_name2)
        self.assertEqual(events[0].type, "OrderUpdated")
        self.assertEqual(events[1].stream_name, stream_name2)
        self.assertEqual(events[1].type, "OrderCreated")
        self.assertEqual(events[2].stream_name, stream_name1)
        self.assertEqual(events[2].type, "OrderDeleted")

    def test_timeout_read_all_events(self) -> None:
        esdb_client = EsdbClient("localhost:2113")

        event1 = NewEvent(type="OrderCreated", data=b"{}", metadata=b"{}")
        event2 = NewEvent(type="OrderUpdated", data=b"{}", metadata=b"{}")
        event3 = NewEvent(type="OrderDeleted", data=b"{}", metadata=b"{}")

        # Append new events.
        stream_name1 = str(uuid4())
        esdb_client.append_events(
            stream_name1, expected_position=None, events=[event1, event2, event3]
        )

        stream_name2 = str(uuid4())
        esdb_client.append_events(
            stream_name2, expected_position=None, events=[event1, event2, event3]
        )

        # Timeout reading all events.
        with self.assertRaises(DeadlineExceeded):
            list(esdb_client.read_all_events(timeout=0.001))

    def test_read_all_filter_include(self) -> None:
        client = EsdbClient("localhost:2113")

        event1 = NewEvent(type="OrderCreated", data=b"{}", metadata=b"{}")
        event2 = NewEvent(type="OrderUpdated", data=b"{}", metadata=b"{}")
        event3 = NewEvent(type="OrderDeleted", data=b"{}", metadata=b"{}")

        # Append new events.
        stream_name1 = str(uuid4())
        client.append_events(
            stream_name1, expected_position=None, events=[event1, event2, event3]
        )

        # Read only OrderCreated.
        events = list(client.read_all_events(filter_include=("OrderCreated",)))
        types = set([e.type for e in events])
        self.assertEqual(types, {"OrderCreated"})

        # Read only OrderCreated and OrderDeleted.
        events = list(
            client.read_all_events(filter_include=("OrderCreated", "OrderDeleted"))
        )
        types = set([e.type for e in events])
        self.assertEqual(types, {"OrderCreated", "OrderDeleted"})

    def test_read_all_filter_exclude(self) -> None:
        client = EsdbClient("localhost:2113")

        event1 = NewEvent(type="OrderCreated", data=b"{}", metadata=b"{}")
        event2 = NewEvent(type="OrderUpdated", data=b"{}", metadata=b"{}")
        event3 = NewEvent(type="OrderDeleted", data=b"{}", metadata=b"{}")

        # Append new events.
        stream_name1 = str(uuid4())
        client.append_events(
            stream_name1, expected_position=None, events=[event1, event2, event3]
        )

        # Exclude OrderCreated.
        events = list(client.read_all_events(filter_exclude=("OrderCreated",)))
        types = set([e.type for e in events])
        self.assertNotIn("OrderCreated", types)
        self.assertIn("OrderUpdated", types)
        self.assertIn("OrderDeleted", types)

        # Exclude OrderCreated and OrderDeleted.
        events = list(
            client.read_all_events(filter_exclude=("OrderCreated", "OrderDeleted"))
        )
        types = set([e.type for e in events])
        self.assertNotIn("OrderCreated", types)
        self.assertIn("OrderUpdated", types)
        self.assertNotIn("OrderDeleted", types)

    def test_catchup_subscribe_all_events_default_filter(self) -> None:
        client = EsdbClient("localhost:2113")

        event1 = NewEvent(type="OrderCreated", data=b"{a}", metadata=b"{}")
        event2 = NewEvent(type="OrderUpdated", data=b"{b}", metadata=b"{}")
        event3 = NewEvent(type="OrderDeleted", data=b"{c}", metadata=b"{}")

        # Append new events.
        stream_name1 = str(uuid4())
        client.append_events(
            stream_name1, expected_position=None, events=[event1, event2, event3]
        )

        # Subscribe to all events, from the start.
        subscription = client.subscribe_all_events()

        # Iterate over the first three events.
        events = []
        for event in subscription:
            events.append(event)
            if len(events) == 3:
                break

        # Get the current commit position.
        commit_position = client.get_commit_position()

        # Subscribe from the current commit position.
        subscription = client.subscribe_all_events(position=commit_position)

        # Append three more events.
        event1 = NewEvent(type="OrderCreated", data=b"{}", metadata=b"{}")
        event2 = NewEvent(type="OrderUpdated", data=b"{}", metadata=b"{}")
        event3 = NewEvent(type="OrderDeleted", data=b"{}", metadata=b"{}")
        stream_name2 = str(uuid4())
        client.append_events(
            stream_name2, expected_position=None, events=[event1, event2, event3]
        )

        # Check the stream name of the newly received events.
        events = []
        for event in subscription:
            self.assertEqual(event.stream_name, stream_name2)
            events.append(event)
            self.assertIn(event.type, ["OrderCreated", "OrderUpdated", "OrderDeleted"])
            if len(events) == 3:
                break

    def test_catchup_subscribe_all_events_no_filter(self) -> None:
        client = EsdbClient("localhost:2113")

        # Append new events.
        event1 = NewEvent(type="OrderCreated", data=b"{}", metadata=b"{}")
        event2 = NewEvent(type="OrderUpdated", data=b"{}", metadata=b"{}")
        event3 = NewEvent(type="OrderDeleted", data=b"{}", metadata=b"{}")
        stream_name1 = str(uuid4())
        client.append_events(
            stream_name1, expected_position=None, events=[event1, event2, event3]
        )

        # Subscribe from the current commit position.
        subscription = client.subscribe_all_events(
            filter_exclude=[],
            filter_include=[],
        )

        # Expect to get system events.
        for event in subscription:
            if event.type.startswith("$"):
                break

    def test_catchup_subscribe_all_events_include_filter(self) -> None:
        client = EsdbClient("localhost:2113")

        # Append new events.
        event1 = NewEvent(type="OrderCreated", data=b"{}", metadata=b"{}")
        event2 = NewEvent(type="OrderUpdated", data=b"{}", metadata=b"{}")
        event3 = NewEvent(type="OrderDeleted", data=b"{}", metadata=b"{}")
        stream_name1 = str(uuid4())
        client.append_events(
            stream_name1, expected_position=None, events=[event1, event2, event3]
        )

        # Subscribe from the beginning.
        subscription = client.subscribe_all_events(
            filter_exclude=[],
            filter_include=["OrderCreated"],
        )

        # Expect to only get "OrderCreated" events.
        count = 0
        for event in subscription:
            if not event.type.startswith("OrderCreated"):
                self.fail(f"Include filter is broken: {event.type}")
            count += 1
            break
        self.assertEqual(count, 1)

    def test_catchup_subscribe_all_events_from_commit_position_zero(self) -> None:
        client = EsdbClient("localhost:2113")

        # Append new events.
        event1 = NewEvent(type="OrderCreated", data=b"{}", metadata=b"{}")
        event2 = NewEvent(type="OrderUpdated", data=b"{}", metadata=b"{}")
        event3 = NewEvent(type="OrderDeleted", data=b"{}", metadata=b"{}")
        stream_name1 = str(uuid4())
        client.append_events(
            stream_name1, expected_position=None, events=[event1, event2, event3]
        )

        # Subscribe from the beginning.
        subscription = client.subscribe_all_events()

        # Expect to only get "OrderCreated" events.
        count = 0
        for _ in subscription:
            count += 1
            break
        self.assertEqual(count, 1)

    def test_timeout_subscribe_all_events(self) -> None:
        client = EsdbClient("localhost:2113")

        # Append new events.
        event1 = NewEvent(type="OrderCreated", data=b"{}", metadata=b"{}")
        event2 = NewEvent(type="OrderUpdated", data=b"{}", metadata=b"{}")
        event3 = NewEvent(type="OrderDeleted", data=b"{}", metadata=b"{}")
        stream_name1 = str(uuid4())
        client.append_events(
            stream_name1, expected_position=None, events=[event1, event2, event3]
        )

        # Subscribe from the beginning.
        subscription = client.subscribe_all_events(timeout=0.5)

        # Expect to only get "OrderCreated" events.
        count = 0
        with self.assertRaises(DeadlineExceeded):
            for _ in subscription:
                count += 1
        self.assertGreater(count, 0)

    def test_persistent_subscription(self) -> None:

        # Todo: subscribe to specific stream (not all)
        # Todo: "commit position" behaviour (not sure why it isn't working)
        # Todo: consumer_strategy, RoundRobin and Pinned, need to test with more than one consumer, also code this as enum rather than a string
        # Todo: Nack? exception handling on callback?
        # Todo: update subscription
        # Todo: delete subscription
        # Todo: filter options
        # Todo: subscribe from end? not interesting, because you can get commit position


        client = EsdbClient("localhost:2113")

        # Get the current commit position.
        # commit_position = client.get_commit_position()
        # print("Commit position:", commit_position)
        # return

        event1 = NewEvent(type="OrderCreated", data=b"{a}", metadata=b"{}")
        event2 = NewEvent(type="OrderUpdated", data=b"{b}", metadata=b"{}")
        event3 = NewEvent(type="OrderDeleted", data=b"{c}", metadata=b"{}")

        # Append new events.
        stream_name1 = str(uuid4())
        client.append_events(
            stream_name1, expected_position=None, events=[event1, event2, event3]
        )

        # Subscribe to stream events, from the start.
        group_name = f"my-subscription-{uuid4().hex}"
        client.create_subscription(
            name=group_name,
            position=0
            # stream_name=stream_name1,
        )

        # def append_more_events():
        #     count = 0
        #     while True:
        #         count += 1
        #         events = []
        #         for _ in range(100):
        #             events.append(NewEvent(type=f"NewEvent{count}", data=b"{a}", metadata=b"{}"))
        #
        #         # Append new events.
        #         # print("Appending more events...")
        #         client.append_events(
        #             str(uuid4()), expected_position=None, events=events
        #         )
        #         # sleep(0.2)
        #
        # thread = Thread(target=append_more_events)
        # thread.start()

        # Iterate over the first three events.
        events = []
        read_req, read_resp = client.read_subscription(group_name)

        for event in read_resp:
            read_req.ack(event.id)
            events.append(event)

            # print(event)
            if len(events) == 3:
                break



        # return

        # Get the current commit position.
        commit_position = client.get_commit_position()

        # Subscribe from the current commit position.
        subscription = client.subscribe_all_events(position=commit_position)

        # Append three more events.
        event1 = NewEvent(type="OrderCreated", data=b"{}", metadata=b"{}")
        event2 = NewEvent(type="OrderUpdated", data=b"{}", metadata=b"{}")
        event3 = NewEvent(type="OrderDeleted", data=b"{}", metadata=b"{}")
        stream_name2 = str(uuid4())
        client.append_events(
            stream_name2, expected_position=None, events=[event1, event2, event3]
        )

        # Check the stream name of the newly received events.
        events = []
        for event in subscription:
            self.assertEqual(event.stream_name, stream_name2)
            events.append(event)
            self.assertIn(event.type, ["OrderCreated", "OrderUpdated", "OrderDeleted"])
            if len(events) == 3:
                break<|MERGE_RESOLUTION|>--- conflicted
+++ resolved
@@ -1,10 +1,7 @@
 # -*- coding: utf-8 -*-
-<<<<<<< HEAD
-=======
 from threading import Thread
 from time import sleep
 from typing import Any
->>>>>>> 6a4e55fc
 from unittest import TestCase
 from uuid import uuid4
 
@@ -62,23 +59,13 @@
         with self.assertRaises(ServiceUnavailable) as cm:
             list(esdb_client.read_stream_events(str(uuid4())))
         self.assertIn(
-<<<<<<< HEAD
             "failed to connect to all addresses", cm.exception.args[0].details()
-=======
-            "failed to connect to all addresses",
-            cm.exception.args[0].details()
->>>>>>> 6a4e55fc
         )
 
         with self.assertRaises(ServiceUnavailable) as cm:
             esdb_client.append_events(str(uuid4()), expected_position=None, events=[])
         self.assertIn(
-<<<<<<< HEAD
             "failed to connect to all addresses", cm.exception.args[0].details()
-=======
-            "failed to connect to all addresses",
-            cm.exception.args[0].details()
->>>>>>> 6a4e55fc
         )
 
     def test_handle_deadline_exceeded_error(self) -> None:
